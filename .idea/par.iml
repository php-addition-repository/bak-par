<?xml version="1.0" encoding="UTF-8"?>
<module type="WEB_MODULE" version="4">
  <component name="NewModuleRootManager">
    <content url="file://$MODULE_DIR$">
      <sourceFolder url="file://$MODULE_DIR$/packages/core/src" isTestSource="false" packagePrefix="Par\Core\" />
      <sourceFolder url="file://$MODULE_DIR$/packages/core/test" isTestSource="true" packagePrefix="Par\CoreTest\" />
      <sourceFolder url="file://$MODULE_DIR$/src" isTestSource="true" packagePrefix="App\" />
<<<<<<< HEAD
      <sourceFolder url="file://$MODULE_DIR$/packages/time/src" isTestSource="false" packagePrefix="Par\Time\" />
      <sourceFolder url="file://$MODULE_DIR$/packages/time/test" isTestSource="true" packagePrefix="Par\TimeTest\" />
=======
      <sourceFolder url="file://$MODULE_DIR$/tests" isTestSource="true" />
>>>>>>> 63e51a8f
      <excludeFolder url="file://$MODULE_DIR$/vendor/symplify/symplify-kernel" />
      <excludeFolder url="file://$MODULE_DIR$/vendor/doctrine/instantiator" />
      <excludeFolder url="file://$MODULE_DIR$/vendor/symplify/composer-json-manipulator" />
      <excludeFolder url="file://$MODULE_DIR$/vendor/symplify/console-color-diff" />
      <excludeFolder url="file://$MODULE_DIR$/vendor/symplify/changelog-linker" />
      <excludeFolder url="file://$MODULE_DIR$/vendor/symplify/easy-testing" />
      <excludeFolder url="file://$MODULE_DIR$/vendor/symplify/package-builder" />
      <excludeFolder url="file://$MODULE_DIR$/vendor/symplify/monorepo-builder" />
      <excludeFolder url="file://$MODULE_DIR$/vendor/symplify/set-config-resolver" />
      <excludeFolder url="file://$MODULE_DIR$/vendor/symplify/smart-file-system" />
      <excludeFolder url="file://$MODULE_DIR$/vendor/sebastian/lines-of-code" />
      <excludeFolder url="file://$MODULE_DIR$/vendor/ralouphie/getallheaders" />
      <excludeFolder url="file://$MODULE_DIR$/vendor/symplify/autowire-array-parameter" />
      <excludeFolder url="file://$MODULE_DIR$/vendor/symplify/console-package-builder" />
      <excludeFolder url="file://$MODULE_DIR$/vendor/sebastian/object-reflector" />
      <excludeFolder url="file://$MODULE_DIR$/vendor/sebastian/object-enumerator" />
      <excludeFolder url="file://$MODULE_DIR$/vendor/sebastian/version" />
      <excludeFolder url="file://$MODULE_DIR$/vendor/sebastian/recursion-context" />
      <excludeFolder url="file://$MODULE_DIR$/vendor/sebastian/exporter" />
      <excludeFolder url="file://$MODULE_DIR$/vendor/sebastian/comparator" />
      <excludeFolder url="file://$MODULE_DIR$/vendor/sebastian/environment" />
      <excludeFolder url="file://$MODULE_DIR$/vendor/sebastian/cli-parser" />
      <excludeFolder url="file://$MODULE_DIR$/vendor/sebastian/complexity" />
      <excludeFolder url="file://$MODULE_DIR$/vendor/sebastian/global-state" />
      <excludeFolder url="file://$MODULE_DIR$/vendor/sebastian/type" />
      <excludeFolder url="file://$MODULE_DIR$/vendor/sebastian/resource-operations" />
      <excludeFolder url="file://$MODULE_DIR$/vendor/webmozart/assert" />
      <excludeFolder url="file://$MODULE_DIR$/vendor/sebastian/diff" />
      <excludeFolder url="file://$MODULE_DIR$/vendor/sebastian/code-unit" />
      <excludeFolder url="file://$MODULE_DIR$/vendor/sebastian/code-unit-reverse-lookup" />
      <excludeFolder url="file://$MODULE_DIR$/vendor/phpdocumentor/type-resolver" />
      <excludeFolder url="file://$MODULE_DIR$/vendor/guzzlehttp/psr7" />
      <excludeFolder url="file://$MODULE_DIR$/vendor/guzzlehttp/promises" />
      <excludeFolder url="file://$MODULE_DIR$/vendor/guzzlehttp/guzzle" />
      <excludeFolder url="file://$MODULE_DIR$/vendor/phpdocumentor/reflection-common" />
      <excludeFolder url="file://$MODULE_DIR$/vendor/phpdocumentor/reflection-docblock" />
      <excludeFolder url="file://$MODULE_DIR$/vendor/composer" />
      <excludeFolder url="file://$MODULE_DIR$/vendor/psr/container" />
      <excludeFolder url="file://$MODULE_DIR$/vendor/psr/http-message" />
      <excludeFolder url="file://$MODULE_DIR$/vendor/psr/http-client" />
      <excludeFolder url="file://$MODULE_DIR$/vendor/psr/log" />
      <excludeFolder url="file://$MODULE_DIR$/vendor/nette/finder" />
      <excludeFolder url="file://$MODULE_DIR$/vendor/nette/utils" />
      <excludeFolder url="file://$MODULE_DIR$/vendor/nette/neon" />
      <excludeFolder url="file://$MODULE_DIR$/vendor/psr/event-dispatcher" />
      <excludeFolder url="file://$MODULE_DIR$/vendor/myclabs/deep-copy" />
      <excludeFolder url="file://$MODULE_DIR$/vendor/php-ds/php-ds" />
      <excludeFolder url="file://$MODULE_DIR$/vendor/jean85/pretty-package-versions" />
      <excludeFolder url="file://$MODULE_DIR$/vendor/nikic/php-parser" />
      <excludeFolder url="file://$MODULE_DIR$/vendor/phpunit/php-file-iterator" />
      <excludeFolder url="file://$MODULE_DIR$/vendor/phpspec/prophecy" />
      <excludeFolder url="file://$MODULE_DIR$/vendor/phar-io/version" />
      <excludeFolder url="file://$MODULE_DIR$/vendor/phar-io/manifest" />
      <excludeFolder url="file://$MODULE_DIR$/vendor/phpunit/phpunit" />
      <excludeFolder url="file://$MODULE_DIR$/vendor/phpunit/php-invoker" />
      <excludeFolder url="file://$MODULE_DIR$/vendor/phpunit/php-code-coverage" />
      <excludeFolder url="file://$MODULE_DIR$/vendor/phpunit/php-text-template" />
      <excludeFolder url="file://$MODULE_DIR$/vendor/symfony/error-handler" />
      <excludeFolder url="file://$MODULE_DIR$/vendor/symfony/console" />
      <excludeFolder url="file://$MODULE_DIR$/vendor/symfony/filesystem" />
      <excludeFolder url="file://$MODULE_DIR$/vendor/phpunit/php-timer" />
      <excludeFolder url="file://$MODULE_DIR$/vendor/symfony/yaml" />
      <excludeFolder url="file://$MODULE_DIR$/vendor/symfony/event-dispatcher-contracts" />
      <excludeFolder url="file://$MODULE_DIR$/vendor/symfony/deprecation-contracts" />
      <excludeFolder url="file://$MODULE_DIR$/vendor/symfony/polyfill-intl-normalizer" />
      <excludeFolder url="file://$MODULE_DIR$/vendor/symfony/service-contracts" />
      <excludeFolder url="file://$MODULE_DIR$/vendor/symfony/polyfill-ctype" />
      <excludeFolder url="file://$MODULE_DIR$/vendor/symfony/dependency-injection" />
      <excludeFolder url="file://$MODULE_DIR$/vendor/symfony/http-foundation" />
      <excludeFolder url="file://$MODULE_DIR$/vendor/symfony/config" />
      <excludeFolder url="file://$MODULE_DIR$/vendor/symfony/polyfill-php73" />
      <excludeFolder url="file://$MODULE_DIR$/vendor/symfony/process" />
      <excludeFolder url="file://$MODULE_DIR$/vendor/symfony/string" />
      <excludeFolder url="file://$MODULE_DIR$/vendor/symfony/polyfill-php80" />
      <excludeFolder url="file://$MODULE_DIR$/vendor/symfony/finder" />
      <excludeFolder url="file://$MODULE_DIR$/vendor/symfony/http-kernel" />
      <excludeFolder url="file://$MODULE_DIR$/vendor/symfony/var-dumper" />
      <excludeFolder url="file://$MODULE_DIR$/vendor/symfony/http-client-contracts" />
      <excludeFolder url="file://$MODULE_DIR$/vendor/symfony/polyfill-mbstring" />
      <excludeFolder url="file://$MODULE_DIR$/vendor/symfony/polyfill-intl-grapheme" />
      <excludeFolder url="file://$MODULE_DIR$/vendor/symfony/event-dispatcher" />
      <excludeFolder url="file://$MODULE_DIR$/vendor/theseer/tokenizer" />
      <excludeFolder url="file://$MODULE_DIR$/build" />
      <excludeFolder url="file://$MODULE_DIR$/vendor/amphp/amp" />
      <excludeFolder url="file://$MODULE_DIR$/vendor/openlss/lib-array2xml" />
      <excludeFolder url="file://$MODULE_DIR$/vendor/felixfbecker/language-server-protocol" />
      <excludeFolder url="file://$MODULE_DIR$/vendor/amphp/byte-stream" />
      <excludeFolder url="file://$MODULE_DIR$/vendor/dnoegel/php-xdg-base-dir" />
      <excludeFolder url="file://$MODULE_DIR$/vendor/felixfbecker/advanced-json-rpc" />
      <excludeFolder url="file://$MODULE_DIR$/vendor/netresearch/jsonmapper" />
      <excludeFolder url="file://$MODULE_DIR$/vendor/vimeo/psalm" />
      <excludeFolder url="file://$MODULE_DIR$/vendor/webmozart/path-util" />
      <excludeFolder url="file://$MODULE_DIR$/vendor/psalm/plugin-phpunit" />
    </content>
    <orderEntry type="inheritedJdk" />
    <orderEntry type="sourceFolder" forTests="false" />
  </component>
</module><|MERGE_RESOLUTION|>--- conflicted
+++ resolved
@@ -5,12 +5,9 @@
       <sourceFolder url="file://$MODULE_DIR$/packages/core/src" isTestSource="false" packagePrefix="Par\Core\" />
       <sourceFolder url="file://$MODULE_DIR$/packages/core/test" isTestSource="true" packagePrefix="Par\CoreTest\" />
       <sourceFolder url="file://$MODULE_DIR$/src" isTestSource="true" packagePrefix="App\" />
-<<<<<<< HEAD
       <sourceFolder url="file://$MODULE_DIR$/packages/time/src" isTestSource="false" packagePrefix="Par\Time\" />
       <sourceFolder url="file://$MODULE_DIR$/packages/time/test" isTestSource="true" packagePrefix="Par\TimeTest\" />
-=======
       <sourceFolder url="file://$MODULE_DIR$/tests" isTestSource="true" />
->>>>>>> 63e51a8f
       <excludeFolder url="file://$MODULE_DIR$/vendor/symplify/symplify-kernel" />
       <excludeFolder url="file://$MODULE_DIR$/vendor/doctrine/instantiator" />
       <excludeFolder url="file://$MODULE_DIR$/vendor/symplify/composer-json-manipulator" />

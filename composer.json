{
    "name": "par/par",
    "description": "PHP Addition Repository (PAR)",
    "license": "MIT",
    "authors": [
        {
            "name": "Alex Brouwer",
            "email": "brouwer.alexander@gmail.com",
            "role": "lead"
        }
    ],
    "require": {
        "php": "^8.0",
        "ext-intl": "*",
        "php-ds/php-ds": "^1.2",
        "webmozart/assert": "^1.9"
    },
    "require-dev": {
        "phpunit/phpunit": "9.4.4",
        "psalm/plugin-phpunit": "^0.15.0",
        "roave/security-advisories": "dev-master",
        "symplify/changelog-linker": "^9.0",
        "symplify/monorepo-builder": "^9.0",
        "vimeo/psalm": "^4.4"
    },
    "autoload": {
        "psr-4": {
            "Par\\Core\\": "packages/core/src/",
            "Par\\Time\\": "packages/time/src/"
        }
    },
    "autoload-dev": {
        "psr-4": {
            "App\\": "src/",
<<<<<<< HEAD
            "ParTest\\Core\\": "packages/core/test/",
            "ParTest\\Time\\": "packages/time/test/"
=======
            "Par\\CoreTest\\": "packages/core/test/"
>>>>>>> 550af5b8
        }
    },
    "replace": {
        "par/core": "0.4.0",
        "par/time": "self.version"
    },
    "config": {
        "sort-packages": true,
        "platform": {
            "php": "8.0"
        }
    },
    "extra": {
        "branch-alias": {
            "dev-master": "0.1.x-dev"
        }
    },
    "minimum-stability": "dev",
    "prefer-stable": true
}<|MERGE_RESOLUTION|>--- conflicted
+++ resolved
@@ -32,12 +32,8 @@
     "autoload-dev": {
         "psr-4": {
             "App\\": "src/",
-<<<<<<< HEAD
-            "ParTest\\Core\\": "packages/core/test/",
+            "Par\\CoreTest\\": "packages/core/test/",
             "ParTest\\Time\\": "packages/time/test/"
-=======
-            "Par\\CoreTest\\": "packages/core/test/"
->>>>>>> 550af5b8
         }
     },
     "replace": {

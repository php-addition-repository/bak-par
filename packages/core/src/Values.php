--- conflicted
+++ resolved
@@ -91,48 +91,6 @@
     }
 
     /**
-<<<<<<< HEAD
-     * Returns a textual representation for the type of value.
-     *
-     * - `'null'` for a __NULL__ value.
-     * - `'int'` for a native __integer__.
-     * - `'float'` for a native __float__ or __double__.
-     * - `'bool'` for a native __boolean__.
-     * - `'string'` for a native __string__.
-     * - `'array'` for a native __array__.
-     * - `'className'` for an __object__. `get_class($value)` is used for all objects except for anonymous classes, in
-     *   which case 'anonymous' is used.
-     * - `'closure'` for a __closure__ which is actually an instance of `Closure`.
-     * - `'resource'` for a __resource__.
-     *
-     * @param mixed $value The value for which to determine the type
-     *
-     * @return string The type of value.
-     */
-    public static function typeOf(mixed $value): string
-    {
-        if (is_object($value)) {
-            return self::getObjectType($value);
-        }
-
-        $nativeType = gettype($value);
-        $map = [
-            'boolean' => 'bool',
-            'integer' => 'int',
-            'double' => 'float',
-            'resource' => 'resource',
-            'resource (closed)' => 'resource',
-            'NULL' => 'null',
-            'array' => 'array',
-            'string' => 'string',
-        ];
-
-        return $map[$nativeType] ?? 'unknown';
-    }
-
-    /**
-=======
->>>>>>> 63e51a8f
      * Produces a scalar or null value to be used as the value's hash, which determines where it goes in the hash
      * table. While this value does not have to be unique, values which are equal must have the same hash value.
      *
@@ -193,31 +151,4 @@
 
         return sprintf($tpl, implode(', ', $elements));
     }
-<<<<<<< HEAD
-
-    /**
-     * Returns the type of object.
-     *
-     * Instances of `Closure` return `'closure'`, anonymous instances return `'anonymous'` all other instances return
-     * `get_class($value)`.
-     *
-     * @param object $value The object to get the type for.
-     *
-     * @return string The objects type
-     */
-    private static function getObjectType(object $value): string
-    {
-        if ($value instanceof Closure) {
-            return 'closure';
-        }
-
-        $class = get_class($value);
-        if (preg_match('/^class@anonymous/', $class)) {
-            $class = 'anonymous';
-        }
-
-        return $class;
-    }
-=======
->>>>>>> 63e51a8f
 }